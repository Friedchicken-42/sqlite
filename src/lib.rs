--- conflicted
+++ resolved
@@ -105,7 +105,7 @@
     Blob,
 }
 
-#[derive(Debug, PartialEq, Clone, PartialOrd)]
+#[derive(Debug, PartialEq, Clone)]
 pub enum Value<'a> {
     Null,
     Integer(u32),
@@ -116,15 +116,12 @@
 
 impl<'a> Eq for Value<'a> {}
 
-<<<<<<< HEAD
-=======
 impl<'a> PartialOrd for Value<'a> {
     fn partial_cmp(&self, other: &Self) -> Option<Ordering> {
         Some(self.cmp(other))
     }
 }
 
->>>>>>> c547e232
 impl<'a> Ord for Value<'a> {
     fn cmp(&self, other: &Self) -> Ordering {
         match (self, other) {
@@ -273,10 +270,6 @@
     }
 }
 
-<<<<<<< HEAD
-pub trait Rows: Debug {
-    fn next(&mut self) -> Option<impl Row>;
-=======
 #[derive(Debug)]
 pub enum Table<'a> {
     Rows(BTreePage<'a>),
@@ -306,7 +299,6 @@
             }
         }
     }
->>>>>>> c547e232
 }
 
 pub trait Row<'a>: Debug {
@@ -514,17 +506,6 @@
     }
 }
 
-<<<<<<< HEAD
-impl<'a> Rows for BTreePage<'a> {
-    fn next(&mut self) -> Option<impl Row> {
-        // Type system hack, TODO: find a better way
-        let filter = None.map(|_: ()| |_cell: &Cell| Ordering::Equal);
-        self.loop_until(filter)
-    }
-}
-
-=======
->>>>>>> c547e232
 #[derive(Debug)]
 pub struct BTreeIndex<'a> {
     btreepage: BTreePage<'a>,
@@ -571,16 +552,6 @@
     btreeindex: BTreeIndex<'a>,
 }
 
-<<<<<<< HEAD
-impl<'a> Rows for IndexedRows<'a> {
-    fn next(&mut self) -> Option<impl Row> {
-        let rowid = self.btreeindex.next()?;
-        self.btreepage.next_by_rowid(rowid)
-    }
-}
-
-=======
->>>>>>> c547e232
 #[derive(Debug)]
 pub struct Cell<'a> {
     r#type: PageType,
@@ -753,10 +724,6 @@
             };
 
             let command = Command::parse(&sql.to_lowercase())?;
-<<<<<<< HEAD
-
-            return Ok((rootpage, command));
-=======
 
             return Ok((rootpage, command));
         }
@@ -812,7 +779,6 @@
                 let btreeindex = self.index(&tbl_name)?;
                 return Ok(Some(btreeindex));
             };
->>>>>>> c547e232
         }
 
         Ok(None)
@@ -901,46 +867,6 @@
         println!();
 
         Ok(())
-    }
-
-    pub fn table(&self, name: &str) -> Result<BTreePage> {
-        let (rootpage, command) = self.find(name)?;
-
-        if let Command::CreateTable(CreateTable { table, schema }) = command {
-            BTreePage::read(self, rootpage as usize, schema)
-        } else {
-            bail!("{name:?} is not a table")
-        }
-    }
-
-    pub fn index(&self, name: &str) -> Result<BTreePage> {
-        let (rootpage, command) = self.find(name)?;
-
-        if let Command::CreateIndex(CreateIndex {
-            index,
-            table,
-            columns,
-        }) = command
-        {
-            let mut schema = vec![];
-            let table = self.table(&table)?;
-
-            for column in columns {
-                for (name, r#type) in &table.schema.0 {
-                    if column == *name {
-                        schema.push((column.clone(), *r#type));
-                    }
-                }
-            }
-
-            // why the FUCK is this not a varint (even if it should be)?
-            // blob.iter().fold(0, |acc, x| (acc << 8) + x)
-            schema.push(("index".into(), Type::Blob));
-            let schema = Schema(schema);
-            BTreePage::read(self, rootpage as usize, schema)
-        } else {
-            bail!("{name:?} is not a table")
-        }
     }
 
     pub fn show_schema(&self) -> Result<()> {
@@ -982,11 +908,7 @@
                 _ => bail!("unexpected statement"),
             }
 
-<<<<<<< HEAD
-            println!()
-=======
             println!();
->>>>>>> c547e232
         }
 
         Ok(())
@@ -1063,18 +985,6 @@
     #[test]
     fn simple_index() -> Result<()> {
         let db = Sqlite::read("other.db")?;
-<<<<<<< HEAD
-        let table = db.table("apples")?;
-        let index = db.index("apples_idx")?;
-
-        let mut indexed = IndexedRows {
-            btreepage: table,
-            btreeindex: BTreeIndex {
-                btreepage: index,
-                filters: vec![("name".into(), Value::Text("Fuji".into()))],
-            },
-        };
-=======
         let filters = vec![("name".into(), Value::Text("Fuji".into()))];
         let mut indexed = db.search("apples", filters)?;
 
@@ -1087,7 +997,6 @@
             }
             _ => false,
         });
->>>>>>> c547e232
 
         let span = span!(Level::INFO, "Loop");
         let _enter = span.enter();
@@ -1104,18 +1013,6 @@
     #[test]
     fn complex_index() -> Result<()> {
         let db = Sqlite::read("companies.db")?;
-<<<<<<< HEAD
-        let table = db.table("companies")?;
-        let index = db.index("idx_companies_country")?;
-
-        let mut indexed = IndexedRows {
-            btreepage: table,
-            btreeindex: BTreeIndex {
-                btreepage: index,
-                filters: vec![("country".into(), Value::Text("tuvalu".into()))],
-            },
-        };
-=======
         let filters = vec![("country".into(), Value::Text("tuvalu".into()))];
         let mut indexed = db.search("companies", filters)?;
 
@@ -1129,7 +1026,6 @@
             }
             _ => false,
         });
->>>>>>> c547e232
 
         let span = span!(Level::INFO, "Loop");
         let _enter = span.enter();
